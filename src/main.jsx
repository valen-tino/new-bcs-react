import React from 'react'
import ReactDOM from 'react-dom/client'
import App from './App'
import './index.css'

if (import.meta.env.PROD) {
  const noop = () => {}
  console.log = noop
  console.info = noop
  console.debug = noop
<<<<<<< HEAD
=======
  console.warn = noop
>>>>>>> 708177f8
}

// Initialize lazy Firebase loading on user interaction
import { initFirebaseOnInteraction } from './utils/lazyFirebase'

ReactDOM.createRoot(document.getElementById('root')).render(
  <React.StrictMode>
    <App/>
  </React.StrictMode>
)

// Start lazy Firebase initialization after app mounts
setTimeout(() => {
  initFirebaseOnInteraction();
}, 100);<|MERGE_RESOLUTION|>--- conflicted
+++ resolved
@@ -8,10 +8,7 @@
   console.log = noop
   console.info = noop
   console.debug = noop
-<<<<<<< HEAD
-=======
   console.warn = noop
->>>>>>> 708177f8
 }
 
 // Initialize lazy Firebase loading on user interaction
